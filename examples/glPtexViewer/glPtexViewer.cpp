//
//   Copyright 2013 Pixar
//
//   Licensed under the Apache License, Version 2.0 (the "Apache License")
//   with the following modification; you may not use this file except in
//   compliance with the Apache License and the following modification to it:
//   Section 6. Trademarks. is deleted and replaced with:
//
//   6. Trademarks. This License does not grant permission to use the trade
//      names, trademarks, service marks, or product names of the Licensor
//      and its affiliates, except as required to comply with Section 4(c) of
//      the License and to reproduce the content of the NOTICE file.
//
//   You may obtain a copy of the Apache License at
//
//       http://www.apache.org/licenses/LICENSE-2.0
//
//   Unless required by applicable law or agreed to in writing, software
//   distributed under the Apache License with the above modification is
//   distributed on an "AS IS" BASIS, WITHOUT WARRANTIES OR CONDITIONS OF ANY
//   KIND, either express or implied. See the Apache License for the specific
//   language governing permissions and limitations under the Apache License.
//

#if defined(__APPLE__)
    #if defined(OSD_USES_GLEW)
        #include <GL/glew.h>
    #else
        #include <OpenGL/gl3.h>
    #endif
    #define GLFW_INCLUDE_GL3
    #define GLFW_NO_GLU
#else
    #include <stdlib.h>
    #include <GL/glew.h>
    #if defined(WIN32)
        #include <GL/wglew.h>
    #endif
#endif

#include <GLFW/glfw3.h>
GLFWwindow* g_window = 0;
GLFWmonitor* g_primary = 0;

#include <vector>
#include <sstream>
#include <iostream>
#include <fstream>
#include <string>
#include <utility>
#include <algorithm>
<<<<<<< HEAD

#include <osd/glDrawContext.h>
#include <osd/glDrawRegistry.h>
#include <osd/glPtexMipmapTexture.h>
=======
>>>>>>> ed2e48f6
#include <far/error.h>

#include <osd/cpuEvaluator.h>
#include <osd/cpuGLVertexBuffer.h>

#ifdef OPENSUBDIV_HAS_OPENMP
    #include <osd/ompEvaluator.h>
#endif

#ifdef OPENSUBDIV_HAS_TBB
    #include <osd/tbbEvaluator.h>
#endif

#ifdef OPENSUBDIV_HAS_OPENCL
    #include <osd/clEvaluator.h>
    #include <osd/clGLVertexBuffer.h>
    #include "../common/clDeviceContext.h"
    CLDeviceContext g_clDeviceContext;
#endif

#ifdef OPENSUBDIV_HAS_CUDA
    #include <osd/cudaEvaluator.h>
    #include <osd/cudaGLVertexBuffer.h>
    #include "../common/cudaDeviceContext.h"
    CudaDeviceContext g_cudaDeviceContext;
#endif

#ifdef OPENSUBDIV_HAS_GLSL_TRANSFORM_FEEDBACK
    #include <osd/glXFBEvaluator.h>
    #include <osd/glVertexBuffer.h>
#endif

#ifdef OPENSUBDIV_HAS_GLSL_COMPUTE
    #include <osd/glComputeEvaluator.h>
    #include <osd/glVertexBuffer.h>
#endif

#include <osd/glMesh.h>
OpenSubdiv::Osd::GLMeshInterface *g_mesh;

#include "Ptexture.h"
#include "PtexUtils.h"

#include <common/vtr_utils.h>
#include "../common/stopwatch.h"
#include "../common/simple_math.h"
#include "../common/glHud.h"
#include "../common/glUtils.h"
#include "../common/hdr_reader.h"
<<<<<<< HEAD
#include "../common/stb_image_write.h"
=======
#include "../common/glPtexMipmapTexture.h"
#include "../common/glShaderCache.h"
>>>>>>> ed2e48f6

#include <osd/glslPatchShaderSource.h>
static const char *g_defaultShaderSource =
#if defined(GL_ARB_tessellation_shader) || defined(GL_VERSION_4_0)
    #include "shader.gen.h"
#else
    #include "shader_gl3.gen.h"
#endif
;
static const char *g_skyShaderSource =
#include "skyshader.gen.h"
;
static std::string g_shaderSource;
static const char *g_shaderFilename = NULL;

enum KernelType { kCPU = 0,
                  kOPENMP = 1,
                  kTBB = 2,
                  kCUDA = 3,
                  kCL = 4,
                  kGLSL = 5,
                  kGLSLCompute = 6 };

enum HudCheckBox { HUD_CB_ADAPTIVE,
                   HUD_CB_DISPLAY_OCCLUSION,
                   HUD_CB_DISPLAY_NORMALMAP,
                   HUD_CB_DISPLAY_SPECULAR,
                   HUD_CB_CAGE_EDGES,
                   HUD_CB_ANIMATE_VERTICES,
                   HUD_CB_VIEW_LOD,
                   HUD_CB_FRACTIONAL_SPACING,
                   HUD_CB_PATCH_CULL,
                   HUD_CB_IBL,
                   HUD_CB_BLOOM,
                   HUD_CB_SEAMLESS_MIPMAP,
                   HUD_CB_FREEZE };

enum HudRadioGroup { HUD_RB_KERNEL,
                     HUD_RB_LEVEL,
                     HUD_RB_SCHEME,
                     HUD_RB_WIRE,
                     HUD_RB_COLOR,
                     HUD_RB_DISPLACEMENT,
                     HUD_RB_NORMAL };

enum DisplayType { DISPLAY_WIRE,
                   DISPLAY_SHADED,
                   DISPLAY_WIRE_ON_SHADED };

enum ColorType { COLOR_NONE,
                 COLOR_PTEX_NEAREST,
                 COLOR_PTEX_HW_BILINEAR,
                 COLOR_PTEX_BILINEAR,
                 COLOR_PTEX_BIQUADRATIC,
                 COLOR_PATCHTYPE,
                 COLOR_PATCHCOORD,
                 COLOR_NORMAL };

enum DisplacementType { DISPLACEMENT_NONE,
                        DISPLACEMENT_HW_BILINEAR,
                        DISPLACEMENT_BILINEAR,
                        DISPLACEMENT_BIQUADRATIC };

enum NormalType { NORMAL_SURFACE,
                  NORMAL_FACET,
                  NORMAL_HW_SCREENSPACE,
                  NORMAL_SCREENSPACE,
                  NORMAL_BIQUADRATIC,
                  NORMAL_BIQUADRATIC_WG };

//-----------------------------------------------------------------------------
int   g_frame = 0,
      g_repeatCount = 0;

// GUI variables
int   g_fullscreen = 0,
      g_wire = DISPLAY_SHADED,
      g_drawNormals = 0,
      g_drawCageEdges = 0,
      g_mbutton[3] = {0, 0, 0},
      g_level = 1,
      g_tessLevel = 2,
      g_kernel = kCPU,
      g_scheme = 0,
      g_running = 1,
      g_maxMipmapLevels = 10,
      g_color = COLOR_PTEX_BILINEAR,
      g_displacement = DISPLACEMENT_NONE,
      g_normal = NORMAL_SURFACE;


float g_moveScale = 0.0f,
      g_displacementScale = 1.0f,
      g_mipmapBias = 0.0;

bool  g_adaptive = false,
      g_yup = false,
      g_patchCull = true,
      g_screenSpaceTess = true,
      g_fractionalSpacing = true,
      g_ibl = false,
      g_bloom = false,
      g_freeze = false;

GLuint g_constantUB = 0,
       g_constantBinding = 0;

// ptex switch
bool  g_occlusion = false,
      g_specular = false;

bool g_seamless = true;

// camera
float g_rotate[2] = {0, 0},
      g_dolly = 5,
      g_pan[2] = {0, 0},
      g_center[3] = {0, 0, 0},
      g_size = 0;

int   g_prev_x = 0,
      g_prev_y = 0;

// viewport
int   g_width = 1024,
      g_height = 1024;

GLhud g_hud;

// performance
float g_cpuTime = 0;
float g_gpuTime = 0;
#define NUM_FPS_TIME_SAMPLES 6
float g_fpsTimeSamples[NUM_FPS_TIME_SAMPLES] = {0, 0, 0, 0, 0, 0};
int   g_currentFpsTimeSample = 0;
Stopwatch g_fpsTimer;
float g_animTime = 0;

// geometry
std::vector<float> g_positions,
                   g_normals;

std::vector<std::vector<float> > g_animPositions;

GLuint g_queries[2] = {0, 0};
GLuint g_vao = 0;
GLuint g_cageEdgeVAO = 0;
GLuint g_skyVAO = 0;
GLuint g_edgeIndexBuffer = 0;
GLuint g_numCageEdges = 0;

GLuint g_diffuseEnvironmentMap = 0;
GLuint g_specularEnvironmentMap = 0;

//------------------------------------------------------------------------------

struct Sky {
    int numIndices;
    GLuint vertexBuffer;
    GLuint elementBuffer;
    GLuint mvpMatrix;
    GLDrawConfig *drawConfig;

    Sky() : numIndices(0), vertexBuffer(0), elementBuffer(0), mvpMatrix(0),
            drawConfig(NULL) {}
    ~Sky() {
        delete drawConfig;
    }

    bool BuildProgram(const char *source) {
        if (drawConfig) delete drawConfig;

        drawConfig = new GLDrawConfig("#version 410\n");

        drawConfig->CompileAndAttachShader(GL_VERTEX_SHADER,
                                           "#define SKY_VERTEX_SHADER\n" +
                                           std::string(source));
        drawConfig->CompileAndAttachShader(GL_FRAGMENT_SHADER,
                                           "#define SKY_FRAGMENT_SHADER\n" +
                                           std::string(source));
        if (drawConfig->Link() == false) {
            delete drawConfig;
            drawConfig = NULL;
            return false;
        }
        return true;
    }

    int GetProgram() const {
        if (drawConfig) return drawConfig->GetProgram();
        return 0;
    }

} g_sky;

//------------------------------------------------------------------------------

GLPtexMipmapTexture * g_osdPTexImage = 0;
GLPtexMipmapTexture * g_osdPTexDisplacement = 0;
GLPtexMipmapTexture * g_osdPTexOcclusion = 0;
GLPtexMipmapTexture * g_osdPTexSpecular = 0;
const char * g_ptexColorFilename;
size_t g_ptexMemoryUsage = 0;


static void
checkGLErrors(std::string const & where = "") {
    GLuint err;
    while ((err = glGetError()) != GL_NO_ERROR) {
        std::cerr << "GL error: "
                  << (where.empty() ? "" : where + " ")
                  << err << "\n";
    }
}

//------------------------------------------------------------------------------
static void
calcNormals(OpenSubdiv::Far::TopologyRefiner * refiner,
    std::vector<float> const & pos, std::vector<float> & result ) {

    typedef OpenSubdiv::Far::ConstIndexArray IndexArray;

    // calc normal vectors
    int nverts = refiner->GetNumVertices(0),
        nfaces = refiner->GetNumFaces(0);

    for (int face = 0; face < nfaces; ++face) {

        IndexArray fverts = refiner->GetFaceVertices(0, face);

        float const * p0 = &pos[fverts[0]*3],
                    * p1 = &pos[fverts[1]*3],
                    * p2 = &pos[fverts[2]*3];

        float n[3];
        cross(n, p0, p1, p2);

        for (int vert = 0; vert < fverts.size(); ++vert) {
            int idx = fverts[vert] * 3;
            result[idx  ] += n[0];
            result[idx+1] += n[1];
            result[idx+2] += n[2];
        }
    }
    for (int i = 0; i < nverts; ++i)
        normalize(&result[i*3]);
}

//------------------------------------------------------------------------------
void
updateGeom() {

    int nverts = (int)g_positions.size() / 3;

    if (g_moveScale and g_adaptive and not g_animPositions.empty()) {
        // baked animation only works with adaptive for now
        // (since non-adaptive requires normals)
        int nkey = (int)g_animPositions.size();
        const float fps = 24.0f;

        float p = fmodf(g_animTime * fps, (float)nkey);
        int key = (int)p;
        float b = p - key;

        std::vector<float> vertex;
        vertex.reserve(nverts*3);
        for (int i = 0; i < nverts*3; ++i) {
            float p0 = g_animPositions[key][i];
            float p1 = g_animPositions[(key+1)%nkey][i];
            vertex.push_back(p0*(1-b) + p1*b);
        }
        g_mesh->UpdateVertexBuffer(&vertex[0], 0, nverts);

    } else {
        std::vector<float> vertex;
        vertex.reserve(nverts*6);

        const float *p = &g_positions[0];
        const float *n = &g_normals[0];

        for (int i = 0; i < nverts; ++i) {
            float move = g_size*0.005f*cosf(p[0]*100/g_size+g_frame*0.01f);
            vertex.push_back(p[0]);
            vertex.push_back(p[1]+g_moveScale*move);
            vertex.push_back(p[2]);
            p += 3;
            if (g_adaptive == false) {
                vertex.push_back(n[0]);
                vertex.push_back(n[1]);
                vertex.push_back(n[2]);
                n += 3;
            }
        }

        g_mesh->UpdateVertexBuffer(&vertex[0], 0, nverts);
    }

    Stopwatch s;
    s.Start();

    g_mesh->Refine();

    s.Stop();
    g_cpuTime = float(s.GetElapsed() * 1000.0f);
    s.Start();

    g_mesh->Synchronize();

    s.Stop();
    g_gpuTime = float(s.GetElapsed() * 1000.0f);
}

//-------------------------------------------------------------------------------
void
fitFrame() {
    g_pan[0] = g_pan[1] = 0;
    g_dolly = g_size;
}

//-------------------------------------------------------------------------------
Shape *
createPTexGeo(PtexTexture * r) {

    PtexMetaData* meta = r->getMetaData();

    if (meta->numKeys() < 3) {
        return NULL;
    }

    float const * vp;
    int const *vi, *vc;
    int nvp, nvi, nvc;

    meta->getValue("PtexFaceVertCounts", vc, nvc);
    if (nvc == 0) {
        return NULL;
    }
    meta->getValue("PtexVertPositions", vp, nvp);
    if (nvp == 0) {
        return NULL;
    }
    meta->getValue("PtexFaceVertIndices", vi, nvi);
    if (nvi == 0) {
        return NULL;
    }

    Shape * shape = new Shape;

    shape->scheme = kCatmark;

    shape->verts.resize(nvp);
    for (int i=0; i<nvp; ++i) {
        shape->verts[i] = vp[i];
    }

    shape->nvertsPerFace.resize(nvc);
    for (int i=0; i<nvc; ++i) {
        shape->nvertsPerFace[i] = vc[i];
    }

    shape->faceverts.resize(nvi);
    for (int i=0; i<nvi; ++i) {
        shape->faceverts[i] = vi[i];
    }

    // compute model bounding
    float min[3] = {vp[0], vp[1], vp[2]};
    float max[3] = {vp[0], vp[1], vp[2]};
    for (int i = 0; i < nvp/3; ++i) {
        for (int j = 0; j < 3; ++j) {
            float v = vp[i*3+j];
            min[j] = std::min(min[j], v);
            max[j] = std::max(max[j], v);
        }
    }

    for (int j = 0; j < 3; ++j) {
        g_center[j] = (min[j] + max[j]) * 0.5f;
        g_size += (max[j]-min[j])*(max[j]-min[j]);
    }
    g_size = sqrtf(g_size);

    return shape;
}

//------------------------------------------------------------------------------

void
reshape(GLFWwindow *, int width, int height) {

    g_width = width;
    g_height = height;

    int windowWidth = g_width, windowHeight = g_height;

    // window size might not match framebuffer size on a high DPI display
    glfwGetWindowSize(g_window, &windowWidth, &windowHeight);

    g_hud.Rebuild(windowWidth, windowHeight, width, height);

    GLenum status = glCheckFramebufferStatus(GL_FRAMEBUFFER);
    if (status != GL_FRAMEBUFFER_COMPLETE)
        assert(false);

    glBindTexture(GL_TEXTURE_2D, 0);
    glBindFramebuffer(GL_FRAMEBUFFER, 0);

    checkGLErrors("Reshape");
}

void reshape() {
    reshape(g_window, g_width, g_height);
}

void windowClose(GLFWwindow*) {
    g_running = false;
}

//------------------------------------------------------------------------------
const char *getKernelName(int kernel) {

         if (kernel == kCPU)
        return "CPU";
    else if (kernel == kOPENMP)
        return "OpenMP";
    else if (kernel == kCUDA)
        return "Cuda";
    else if (kernel == kGLSL)
        return "GLSL";
    else if (kernel == kCL)
        return "OpenCL";
    return "Unknown";
}

//------------------------------------------------------------------------------

union Effect {
    struct {
        unsigned int wire:2;
        unsigned int color:3;
        unsigned int displacement:2;
        unsigned int normal:3;
        int occlusion:1;
        int specular:1;
        int patchCull:1;
        int screenSpaceTess:1;
        int fractionalSpacing:1;
        int ibl:1;
        int seamless:1;
    };
    int value;

    bool operator < (const Effect &e) const {
        return value < e.value;
    }
};

struct EffectDesc {
    EffectDesc(OpenSubdiv::Far::PatchDescriptor desc,
               Effect effect) : desc(desc), effect(effect),
                                maxValence(0), numElements(0) { }

    OpenSubdiv::Far::PatchDescriptor desc;
    Effect effect;
    int maxValence;
    int numElements;

    bool operator < (const EffectDesc &e) const {
        return desc < e.desc || (desc == e.desc &&
              (maxValence < e.maxValence || ((maxValence == e.maxValence) &&
              (effect < e.effect))));
    }
};

//------------------------------------------------------------------------------
class ShaderCache : public GLShaderCache<EffectDesc> {
public:
    virtual GLDrawConfig *CreateDrawConfig(EffectDesc const &effectDesc) {

        using namespace OpenSubdiv;

        // compile shader program
#if defined(GL_ARB_tessellation_shader) || defined(GL_VERSION_4_0)
        const char *glslVersion = "#version 400\n";
#else
        const char *glslVersion = "#version 330\n";
#endif
        GLDrawConfig *config = new GLDrawConfig(glslVersion);

        Far::PatchDescriptor::Type type = effectDesc.desc.GetType();

        // common defines
        std::stringstream ss;

        if (type == Far::PatchDescriptor::QUADS) {
            ss << "#define PRIM_QUAD\n";
        } else if (type == Far::PatchDescriptor::LINES) {
            ss << "#define PRIM_LINE\n";
        } else {
            ss << "#define PRIM_TRI\n";
        }

        // OSD tessellation controls
        if (effectDesc.effect.screenSpaceTess) {
            ss << "#define OSD_ENABLE_SCREENSPACE_TESSELLATION\n";
        }
        if (effectDesc.effect.fractionalSpacing) {
            ss << "#define OSD_FRACTIONAL_ODD_SPACING\n";
        }
        if (effectDesc.effect.patchCull) {
            ss << "#define OSD_ENABLE_PATCH_CULL\n";
        }

        // for legacy gregory
        ss << "#define OSD_MAX_VALENCE " << effectDesc.maxValence << "\n";
        ss << "#define OSD_NUM_ELEMENTS " << effectDesc.numElements << "\n";

        // add ptex functions
        ss << GLPtexMipmapTexture::GetShaderSource();

        // -------------------------------------------------------------
        // display styles
        // -------------------------------------------------------------

        // mipmap
        if (effectDesc.effect.seamless) {
            ss << "#define SEAMLESS_MIPMAP\n";
        }

        //  wire
        if (effectDesc.effect.wire == 0) {
            ss << "#define GEOMETRY_OUT_WIRE\n";
        } else if (effectDesc.effect.wire == 1) {
            ss << "#define GEOMETRY_OUT_FILL\n";
        } else if (effectDesc.effect.wire == 2) {
            ss << "#define GEOMETRY_OUT_LINE\n";
        }

        //  color
        switch(effectDesc.effect.color) {
        case COLOR_NONE:
            break;
        case COLOR_PTEX_NEAREST:
            ss << "#define COLOR_PTEX_NEAREST\n";
            break;
        case COLOR_PTEX_HW_BILINEAR:
            ss << "#define COLOR_PTEX_HW_BILINEAR\n";
            break;
        case COLOR_PTEX_BILINEAR:
            ss << "#define COLOR_PTEX_BILINEAR\n";
            break;
        case COLOR_PTEX_BIQUADRATIC:
            ss << "#define COLOR_PTEX_BIQUADRATIC\n";
            break;
        case COLOR_PATCHTYPE:
            ss << "#define COLOR_PATCHTYPE\n";
            break;
        case COLOR_PATCHCOORD:
            ss << "#define COLOR_PATCHCOORD\n";
            break;
        case COLOR_NORMAL:
            ss << "#define COLOR_NORMAL\n";
            break;
        }

        // displacement
        switch (effectDesc.effect.displacement) {
        case DISPLACEMENT_NONE:
            break;
        case DISPLACEMENT_HW_BILINEAR:
            ss << "#define DISPLACEMENT_HW_BILINEAR\n";
            break;
        case DISPLACEMENT_BILINEAR:
            ss << "#define DISPLACEMENT_BILINEAR\n";
            break;
        case DISPLACEMENT_BIQUADRATIC:
            ss << "#define DISPLACEMENT_BIQUADRATIC\n";
            break;
        }

        // normal
        switch (effectDesc.effect.normal) {
        case NORMAL_FACET:
            ss << "#define NORMAL_FACET\n";
            break;
        case NORMAL_HW_SCREENSPACE:
            ss << "#define NORMAL_HW_SCREENSPACE\n";
            break;
        case NORMAL_SCREENSPACE:
            ss << "#define NORMAL_SCREENSPACE\n";
            break;
        case NORMAL_BIQUADRATIC:
            ss << "#define NORMAL_BIQUADRATIC\n";
            break;
        case NORMAL_BIQUADRATIC_WG:
            ss << "#define OSD_COMPUTE_NORMAL_DERIVATIVES\n";
            ss << "#define NORMAL_BIQUADRATIC_WG\n";
            break;
        }

        // occlusion
        if (effectDesc.effect.occlusion)
            ss << "#define USE_PTEX_OCCLUSION\n";

        // specular
        if (effectDesc.effect.specular)
            ss << "#define USE_PTEX_SPECULAR\n";

        // IBL
        if (effectDesc.effect.ibl)
            ss << "#define USE_IBL\n";


        // need for patch color-coding : we need these defines in the fragment shader
        if (type == Far::PatchDescriptor::GREGORY) {
            ss << "#define OSD_PATCH_GREGORY\n";
        } else if (type == Far::PatchDescriptor::GREGORY_BOUNDARY) {
            ss << "#define OSD_PATCH_GREGORY_BOUNDARY\n";
        } else if (type == Far::PatchDescriptor::GREGORY_BASIS) {
            ss << "#define OSD_PATCH_GREGORY_BASIS\n";
        }

        // include osd PatchCommon
        ss << Osd::GLSLPatchShaderSource::GetCommonShaderSource();
        std::string common = ss.str();
        ss.str("");

        // vertex shader
        ss << common
            // enable local vertex shader
           << (effectDesc.desc.IsAdaptive() ? "" : "#define VERTEX_SHADER\n")
           << g_shaderSource
           << Osd::GLSLPatchShaderSource::GetVertexShaderSource(type);
        config->CompileAndAttachShader(GL_VERTEX_SHADER, ss.str());
        ss.str("");

        if (effectDesc.desc.IsAdaptive()) {
            // tess control shader
            ss << common
               << g_shaderSource
               << Osd::GLSLPatchShaderSource::GetTessControlShaderSource(type);
            config->CompileAndAttachShader(GL_TESS_CONTROL_SHADER, ss.str());
            ss.str("");

            // tess eval shader
            ss << common
               << g_shaderSource
               << Osd::GLSLPatchShaderSource::GetTessEvalShaderSource(type);
            config->CompileAndAttachShader(GL_TESS_EVALUATION_SHADER, ss.str());
            ss.str("");
        }

        // geometry shader
        ss << common
           << "#define GEOMETRY_SHADER\n" // enable local geometry shader
           << g_shaderSource;
        config->CompileAndAttachShader(GL_GEOMETRY_SHADER, ss.str());
        ss.str("");

        // fragment shader
        ss << common
           << "#define FRAGMENT_SHADER\n" // enable local fragment shader
           << g_shaderSource;
        config->CompileAndAttachShader(GL_FRAGMENT_SHADER, ss.str());
        ss.str("");

        if (!config->Link()) {
            delete config;
            return NULL;
        }

        // assign uniform locations
        GLuint program = config->GetProgram();
        GLuint uboIndex = glGetUniformBlockIndex(program, "Constant");
        if (uboIndex != GL_INVALID_INDEX)
            glUniformBlockBinding(program, uboIndex, g_constantBinding);

        // assign texture locations
        GLint loc;
        // patch textures
        glUseProgram(program);
        if ((loc = glGetUniformLocation(program, "OsdPatchParamBuffer")) != -1) {
            glUniform1i(loc, 0); // GL_TEXTURE0
        }

        // environment textures
        if ((loc = glGetUniformLocation(program, "diffuseEnvironmentMap")) != -1) {
            glUniform1i(loc, 5);
        }
        if ((loc = glGetUniformLocation(program, "specularEnvironmentMap")) != -1) {
            glUniform1i(loc, 6);
        }

        // ptex textures
        if ((loc = glGetUniformLocation(program, "textureImage_Data")) != -1) {
            glUniform1i(loc, 7);
        }
        if ((loc = glGetUniformLocation(program, "textureImage_Packing")) != -1) {
            glUniform1i(loc, 8);
        }
        if ((loc = glGetUniformLocation(program, "textureDisplace_Data")) != -1) {
            glUniform1i(loc, 9);
        }
        if ((loc = glGetUniformLocation(program, "textureDisplace_Packing")) != -1) {
            glUniform1i(loc, 10);
        }
        if ((loc = glGetUniformLocation(program, "textureOcclusion_Data")) != -1) {
            glUniform1i(loc, 11);
        }
        if ((loc = glGetUniformLocation(program, "textureOcclusion_Packing")) != -1) {
            glUniform1i(loc, 12);
        }
        if ((loc = glGetUniformLocation(program, "textureSpecular_Data")) != -1) {
            glUniform1i(loc, 13);
        }
        if ((loc = glGetUniformLocation(program, "textureSpecular_Packing")) != -1) {
            glUniform1i(loc, 14);
        }

        glUseProgram(0);

        return config;
    }
};

ShaderCache g_shaderCache;

//------------------------------------------------------------------------------
GLPtexMipmapTexture *
createPtex(const char *filename, int memLimit) {

    Ptex::String ptexError;
    printf("Loading ptex : %s\n", filename);

#define USE_PTEX_CACHE
#define PTEX_CACHE_SIZE (512*1024*1024)

#ifdef USE_PTEX_CACHE
    PtexCache *cache = PtexCache::create(1, PTEX_CACHE_SIZE);
    PtexTexture *ptex = cache->get(filename, ptexError);
#else
    PtexTexture *ptex = PtexTexture::open(filename, ptexError, true);
#endif

    if (ptex == NULL) {
        printf("Error in reading %s\n", filename);
        exit(1);
    }

    size_t targetMemory = memLimit * 1024 * 1024; // MB

    GLPtexMipmapTexture *osdPtex = GLPtexMipmapTexture::Create(
        ptex, g_maxMipmapLevels, targetMemory);

    GLuint texture = osdPtex->GetTexelsTexture();
    glBindTexture(GL_TEXTURE_2D_ARRAY, texture);
    GLint w, h, d;
    glGetTexLevelParameteriv(GL_TEXTURE_2D_ARRAY, 0, GL_TEXTURE_WIDTH, &w);
    glGetTexLevelParameteriv(GL_TEXTURE_2D_ARRAY, 0, GL_TEXTURE_HEIGHT, &h);
    glGetTexLevelParameteriv(GL_TEXTURE_2D_ARRAY, 0, GL_TEXTURE_DEPTH, &d);
    printf("PageSize = %d x %d x %d\n", w, h, d);
    glBindTexture(GL_TEXTURE_2D_ARRAY, 0);

    ptex->release();

#ifdef USE_PTEX_CACHE
    cache->release();
#endif

    return osdPtex;
}

//------------------------------------------------------------------------------

void
createOsdMesh(int level, int kernel) {

    checkGLErrors("createOsdMesh");

    Ptex::String ptexError;
    PtexTexture *ptexColor = PtexTexture::open(g_ptexColorFilename, ptexError, true);
    if (ptexColor == NULL) {
        printf("Error in reading %s\n", g_ptexColorFilename);
        exit(1);
    }

    // generate Shape representation from ptex
    Shape * shape = createPTexGeo(ptexColor);
    if (not shape) {
        return;
    }

    g_positions=shape->verts;

    typedef OpenSubdiv::Far::ConstIndexArray IndexArray;

    // create Vtr mesh (topology)
    OpenSubdiv::Sdc::SchemeType sdctype = GetSdcType(*shape);
    OpenSubdiv::Sdc::Options sdcoptions = GetSdcOptions(*shape);

    OpenSubdiv::Far::TopologyRefiner * refiner =
        OpenSubdiv::Far::TopologyRefinerFactory<Shape>::Create(*shape,
            OpenSubdiv::Far::TopologyRefinerFactory<Shape>::Options(sdctype, sdcoptions));

    // save coarse topology (used for coarse mesh drawing)

    // create cage edge index
    int nedges = refiner->GetNumEdges(0);
    std::vector<int> edgeIndices(nedges*2);
    for(int i=0; i<nedges; ++i) {
        IndexArray verts = refiner->GetEdgeVertices(0, i);
        edgeIndices[i*2  ]=verts[0];
        edgeIndices[i*2+1]=verts[1];
    }

    delete shape;

    g_normals.resize(g_positions.size(), 0.0f);
    calcNormals(refiner, g_positions, g_normals);

    delete g_mesh;
    g_mesh = NULL;

    // Adaptive refinement currently supported only for catmull-clark scheme
    bool doAdaptive = (g_adaptive != 0 and g_scheme == 0);

    OpenSubdiv::Osd::MeshBitset bits;
    bits.set(OpenSubdiv::Osd::MeshAdaptive, doAdaptive);
    bits.set(OpenSubdiv::Osd::MeshEndCapGregoryBasis, true);

    int numVertexElements = g_adaptive ? 3 : 6;
    int numVaryingElements = 0;

    if (kernel == kCPU) {
        g_mesh = new OpenSubdiv::Osd::Mesh<OpenSubdiv::Osd::CpuGLVertexBuffer,
                                           OpenSubdiv::Far::StencilTables,
                                           OpenSubdiv::Osd::CpuEvaluator,
                                           OpenSubdiv::Osd::GLPatchTable>(
                                                refiner,
                                                numVertexElements,
                                                numVaryingElements,
                                                level, bits);
#ifdef OPENSUBDIV_HAS_OPENMP
    } else if (kernel == kOPENMP) {
        g_mesh = new OpenSubdiv::Osd::Mesh<OpenSubdiv::Osd::CpuGLVertexBuffer,
                                           OpenSubdiv::Far::StencilTables,
                                           OpenSubdiv::Osd::OmpEvaluator,
                                           OpenSubdiv::Osd::GLPatchTable>(
                                                refiner,
                                                numVertexElements,
                                                numVaryingElements,
                                                level, bits);
#endif
#ifdef OPENSUBDIV_HAS_TBB
    } else if (kernel == kTBB) {
        g_mesh = new OpenSubdiv::Osd::Mesh<OpenSubdiv::Osd::CpuGLVertexBuffer,
                                           OpenSubdiv::Far::StencilTables,
                                           OpenSubdiv::Osd::TbbEvaluator,
                                           OpenSubdiv::Osd::GLPatchTable>(
                                                refiner,
                                                numVertexElements,
                                                numVaryingElements,
                                                level, bits);
#endif
#ifdef OPENSUBDIV_HAS_OPENCL
    } else if (kernel == kCL) {
        static OpenSubdiv::Osd::EvaluatorCacheT<OpenSubdiv::Osd::CLEvaluator> clEvaluatorCache;
        g_mesh = new OpenSubdiv::Osd::Mesh<OpenSubdiv::Osd::CLGLVertexBuffer,
                                           OpenSubdiv::Osd::CLStencilTables,
                                           OpenSubdiv::Osd::CLEvaluator,
                                           OpenSubdiv::Osd::GLPatchTable,
                                           CLDeviceContext>(
                                                refiner,
                                                numVertexElements,
                                                numVaryingElements,
                                                level, bits,
                                                &clEvaluatorCache,
                                                &g_clDeviceContext);
#endif
#ifdef OPENSUBDIV_HAS_CUDA
    } else if (kernel == kCUDA) {
        g_mesh = new OpenSubdiv::Osd::Mesh<OpenSubdiv::Osd::CudaGLVertexBuffer,
                                           OpenSubdiv::Osd::CudaStencilTables,
                                           OpenSubdiv::Osd::CudaEvaluator,
                                           OpenSubdiv::Osd::GLPatchTable>(
                                                refiner,
                                                numVertexElements,
                                                numVaryingElements,
                                                level, bits);
#endif
#ifdef OPENSUBDIV_HAS_GLSL_TRANSFORM_FEEDBACK
    } else if (kernel == kGLSL) {
        static OpenSubdiv::Osd::EvaluatorCacheT<OpenSubdiv::Osd::GLXFBEvaluator> glXFBEvaluatorCache;
        g_mesh = new OpenSubdiv::Osd::Mesh<OpenSubdiv::Osd::GLVertexBuffer,
                                           OpenSubdiv::Osd::GLStencilTablesTBO,
                                           OpenSubdiv::Osd::GLXFBEvaluator,
                                           OpenSubdiv::Osd::GLPatchTable>(
                                               refiner,
                                               numVertexElements,
                                               numVaryingElements,
                                               level, bits,
                                               &glXFBEvaluatorCache);
#endif
#ifdef OPENSUBDIV_HAS_GLSL_COMPUTE
    } else if (kernel == kGLSLCompute) {
        static OpenSubdiv::Osd::EvaluatorCacheT<OpenSubdiv::Osd::GLComputeEvaluator> glComputeEvaluatorCache;
        g_mesh = new OpenSubdiv::Osd::Mesh<OpenSubdiv::Osd::GLVertexBuffer,
                                           OpenSubdiv::Osd::GLStencilTablesSSBO,
                                           OpenSubdiv::Osd::GLComputeEvaluator,
                                           OpenSubdiv::Osd::GLPatchTable>(
                                                refiner,
                                                numVertexElements,
                                                numVaryingElements,
                                                level, bits,
                                               &glComputeEvaluatorCache);
#endif
    } else {
        printf("Unsupported kernel %s\n", getKernelName(kernel));
    }

    if (glGetError() != GL_NO_ERROR) {
        printf("GLERROR\n");
    }

    updateGeom();

    // ------ VAO
    glBindVertexArray(g_vao);

    glBindBuffer(GL_ARRAY_BUFFER, g_mesh->BindVertexBuffer());

    if (g_adaptive) {
        glEnableVertexAttribArray(0);
        glVertexAttribPointer(0, 3, GL_FLOAT, GL_FALSE, 0, 0);
    } else {
        glEnableVertexAttribArray(0);
        glEnableVertexAttribArray(1);
        glVertexAttribPointer(0, 3, GL_FLOAT, GL_FALSE, sizeof(GLfloat) * 6, 0);
        glVertexAttribPointer(1, 3, GL_FLOAT, GL_FALSE, sizeof(GLfloat) * 6, (float*)12);
    }
    glBindBuffer(GL_ELEMENT_ARRAY_BUFFER, g_mesh->GetPatchTable()->GetPatchIndexBuffer());

    // ------ Cage VAO
    glBindVertexArray(g_cageEdgeVAO);

    glBindBuffer(GL_ARRAY_BUFFER, g_mesh->BindVertexBuffer());

    if (g_adaptive) {
        glEnableVertexAttribArray(0);
        glVertexAttribPointer(0, 3, GL_FLOAT, GL_FALSE, 0, 0);
    } else {
        glEnableVertexAttribArray(0);
        glVertexAttribPointer(0, 3, GL_FLOAT, GL_FALSE, sizeof(GLfloat) * 6, 0);
    }
    if (not g_edgeIndexBuffer) glGenBuffers(1, &g_edgeIndexBuffer);
    glBindBuffer(GL_ELEMENT_ARRAY_BUFFER, g_edgeIndexBuffer);
    glBufferData(GL_ELEMENT_ARRAY_BUFFER, sizeof(int)*edgeIndices.size(),
                 &edgeIndices[0], GL_STATIC_DRAW);
    g_numCageEdges = (int)edgeIndices.size();

    glBindVertexArray(0);
}

//------------------------------------------------------------------------------

void
createSky() {

    const int U_DIV = 20;
    const int V_DIV = 20;

    std::vector<float> vbo;
    std::vector<int> indices;
    for (int u = 0; u <= U_DIV; ++u) {
        for (int v = 0; v < V_DIV; ++v) {
            float s = float(2*M_PI*float(u)/U_DIV);
            float t = float(M_PI*float(v)/(V_DIV-1));
            vbo.push_back(-sin(t)*sin(s));
            vbo.push_back(cos(t));
            vbo.push_back(-sin(t)*cos(s));
            vbo.push_back(u/float(U_DIV));
            vbo.push_back(v/float(V_DIV));

            if (v > 0 && u > 0) {
                indices.push_back((u-1)*V_DIV+v-1);
                indices.push_back(u*V_DIV+v-1);
                indices.push_back((u-1)*V_DIV+v);
                indices.push_back((u-1)*V_DIV+v);
                indices.push_back(u*V_DIV+v-1);
                indices.push_back(u*V_DIV+v);
            }
        }
    }

    glGenBuffers(1, &g_sky.vertexBuffer);
    glBindBuffer(GL_ARRAY_BUFFER, g_sky.vertexBuffer);
    glBufferData(GL_ARRAY_BUFFER, sizeof(float)*vbo.size(), &vbo[0], GL_STATIC_DRAW);
    glBindBuffer(GL_ARRAY_BUFFER, 0);

    glGenBuffers(1, &g_sky.elementBuffer);
    glBindBuffer(GL_ELEMENT_ARRAY_BUFFER, g_sky.elementBuffer);
    glBufferData(GL_ELEMENT_ARRAY_BUFFER, sizeof(int)*indices.size(), &indices[0], GL_STATIC_DRAW);

    g_sky.numIndices = (int)indices.size();

    g_sky.BuildProgram(g_skyShaderSource);

    GLint environmentMap = glGetUniformLocation(g_sky.GetProgram(), "environmentMap");
    glUseProgram(g_sky.GetProgram());
    if (g_specularEnvironmentMap)
        glUniform1i(environmentMap, 6);
    else
        glUniform1i(environmentMap, 5);
    glUseProgram(0);

    g_sky.mvpMatrix = glGetUniformLocation(g_sky.GetProgram(), "ModelViewProjectionMatrix");
}

//------------------------------------------------------------------------------

static void
updateConstantUniformBlock() {
    struct Constant {
        float ModelViewMatrix[16];
        float ProjectionMatrix[16];
        float ModelViewProjectionMatrix[16];
        float ModelViewInverseMatrix[16];
        struct Light {
            float position[4];
            float ambient[4];
            float diffuse[4];
            float specular[4];
        } lightSource[2];
        float TessLevel;
        float displacementScale;
        float mipmapBias;
    } constantData;

    // transforms
    double aspect = g_width/(double)g_height;
    identity(constantData.ModelViewMatrix);
    translate(constantData.ModelViewMatrix, -g_pan[0], -g_pan[1], -g_dolly);
    rotate(constantData.ModelViewMatrix, g_rotate[1], 1, 0, 0);
    rotate(constantData.ModelViewMatrix, g_rotate[0], 0, 1, 0);
    if (g_yup)
        rotate(constantData.ModelViewMatrix, -90, 1, 0, 0);
    translate(constantData.ModelViewMatrix, -g_center[0], -g_center[1], -g_center[2]);
    perspective(constantData.ProjectionMatrix, 45.0f, (float)aspect, g_size*0.001f,
                g_size+g_dolly);
    multMatrix(constantData.ModelViewProjectionMatrix,
               constantData.ModelViewMatrix,
               constantData.ProjectionMatrix);
    inverseMatrix(constantData.ModelViewInverseMatrix,
                  constantData.ModelViewMatrix);

    // lighs
    Constant::Light light0 = {  { 0.6f, 1.0f, 0.6f, 0.0f },
                                { 0.1f, 0.1f, 0.1f, 1.0f },
                                { 1.7f, 1.3f, 1.1f, 1.0f },
                                { 1.0f, 1.0f, 1.0f, 1.0f } };
    Constant::Light light1 = {  { -0.8f, 0.6f, -0.7f, 0.0f },
                                {  0.0f, 0.0f,  0.0f, 1.0f },
                                {  0.8f, 0.8f,  1.5f, 1.0f },
                                {  0.4f, 0.4f,  0.4f, 1.0f } };
    constantData.lightSource[0] = light0;
    constantData.lightSource[1] = light1;

    // other
    constantData.TessLevel = static_cast<float>(1 << g_tessLevel);
    constantData.displacementScale = g_displacementScale;
    constantData.mipmapBias = g_mipmapBias;

    // update GPU buffer
    if (g_constantUB == 0) {
        glGenBuffers(1, &g_constantUB);
        glBindBuffer(GL_UNIFORM_BUFFER, g_constantUB);
        glBufferData(GL_UNIFORM_BUFFER,
                     sizeof(constantData), NULL, GL_STATIC_DRAW);
    };
    glBindBuffer(GL_UNIFORM_BUFFER, g_constantUB);
    glBufferSubData(GL_UNIFORM_BUFFER,
                0, sizeof(constantData), &constantData);
    glBindBuffer(GL_UNIFORM_BUFFER, 0);

    glBindBufferBase(GL_UNIFORM_BUFFER, g_constantBinding, g_constantUB);

}

static void
bindTextures() {
    if (g_mesh->GetPatchTable()->GetPatchParamTextureBuffer()) {
        glActiveTexture(GL_TEXTURE0);
        glBindTexture(GL_TEXTURE_BUFFER,
                      g_mesh->GetPatchTable()->GetPatchParamTextureBuffer());
    }

    // other textures
    if (g_ibl) {
        if (g_diffuseEnvironmentMap) {
            glActiveTexture(GL_TEXTURE5);
            glBindTexture(GL_TEXTURE_2D, g_diffuseEnvironmentMap);
        }
        if (g_specularEnvironmentMap) {
            glActiveTexture(GL_TEXTURE6);
            glBindTexture(GL_TEXTURE_2D, g_specularEnvironmentMap);
        }
        glActiveTexture(GL_TEXTURE0);
    }

    // color ptex
    glActiveTexture(GL_TEXTURE7);
    glBindTexture(GL_TEXTURE_2D_ARRAY, g_osdPTexImage->GetTexelsTexture());
    glActiveTexture(GL_TEXTURE8);
    glBindTexture(GL_TEXTURE_BUFFER, g_osdPTexImage->GetLayoutTextureBuffer());

    // displacement ptex
    if (g_displacement != DISPLACEMENT_NONE || g_normal) {
        glActiveTexture(GL_TEXTURE9);
        glBindTexture(GL_TEXTURE_2D_ARRAY, g_osdPTexDisplacement->GetTexelsTexture());
        glActiveTexture(GL_TEXTURE10);
        glBindTexture(GL_TEXTURE_BUFFER, g_osdPTexDisplacement->GetLayoutTextureBuffer());
    }

    // occlusion ptex
    if (g_occlusion) {
        glActiveTexture(GL_TEXTURE11);
        glBindTexture(GL_TEXTURE_2D_ARRAY, g_osdPTexOcclusion->GetTexelsTexture());
        glActiveTexture(GL_TEXTURE12);
        glBindTexture(GL_TEXTURE_BUFFER, g_osdPTexOcclusion->GetLayoutTextureBuffer());
    }

    // specular ptex
    if (g_specular) {
        glActiveTexture(GL_TEXTURE13);
        glBindTexture(GL_TEXTURE_2D_ARRAY, g_osdPTexSpecular->GetTexelsTexture());
        glActiveTexture(GL_TEXTURE14);
        glBindTexture(GL_TEXTURE_BUFFER, g_osdPTexSpecular->GetLayoutTextureBuffer());
    }

    glActiveTexture(GL_TEXTURE0);
}

//------------------------------------------------------------------------------
static GLenum
bindProgram(Effect effect,
            OpenSubdiv::Osd::GLPatchTable::PatchArray const & patch) {
    EffectDesc effectDesc(patch.GetDescriptor(), effect);

    GLDrawConfig *config = g_shaderCache.GetDrawConfig(effectDesc);
    if (!config) return 0;

    GLuint program = config->GetProgram();

    glUseProgram(program);

    // bind standalone uniforms
    GLint uniformPrimitiveIdBase =
        glGetUniformLocation(program, "PrimitiveIdBase");
    if (uniformPrimitiveIdBase >= 0)
        glUniform1i(uniformPrimitiveIdBase, patch.GetPrimitiveIdBase());

    GLenum primType;
    switch(effectDesc.desc.GetType()) {
    case OpenSubdiv::Far::PatchDescriptor::QUADS:
        primType = GL_LINES_ADJACENCY;
        break;
    case OpenSubdiv::Far::PatchDescriptor::TRIANGLES:
        primType = GL_TRIANGLES;
        break;
    default:
#if defined(GL_ARB_tessellation_shader) || defined(GL_VERSION_4_0)
        primType = GL_PATCHES;
        glPatchParameteri(GL_PATCH_VERTICES, effectDesc.desc.GetNumControlVertices());
#else
        primType = GL_POINTS;
#endif
    }

    return primType;
}

//------------------------------------------------------------------------------
void
drawModel() {
    g_mesh->BindVertexBuffer();

    // bind patch related textures and PtexTexture
    bindTextures();

    glBindVertexArray(g_vao);

    // patch drawing
    OpenSubdiv::Osd::GLPatchTable::PatchArrayVector const & patches =
        g_mesh->GetPatchTable()->GetPatchArrays();
    for (int i = 0; i < (int)patches.size(); ++i) {
        OpenSubdiv::Osd::GLPatchTable::PatchArray const & patch = patches[i];

        Effect effect;
        effect.value = 0;

        effect.color = g_color;
        effect.displacement = g_displacement;
        effect.occlusion = g_occlusion;
        effect.normal = g_normal;
        effect.specular = g_specular;
        effect.patchCull = g_patchCull;
        effect.screenSpaceTess = g_screenSpaceTess;
        effect.fractionalSpacing = g_fractionalSpacing;
        effect.ibl = g_ibl;
        effect.wire = g_wire;
        effect.seamless = g_seamless;

        GLenum primType = bindProgram(effect, patch);

        glDrawElements(primType,
                       patch.GetNumPatches() * patch.GetDescriptor().GetNumControlVertices(),
                       GL_UNSIGNED_INT,
                       (void *)(patch.GetIndexBase() * sizeof(unsigned int)));
    }

    glBindVertexArray(0);
}

//------------------------------------------------------------------------------

void
drawSky() {
    glUseProgram(g_sky.GetProgram());

    glDisable(GL_DEPTH_TEST);
    glDepthMask(GL_FALSE);

    float modelView[16], projection[16], mvp[16];
    double aspect = g_width/(double)g_height;

    identity(modelView);
    rotate(modelView, g_rotate[1], 1, 0, 0);
    rotate(modelView, g_rotate[0], 0, 1, 0);
    perspective(projection, 45.0f, (float)aspect, g_size*0.001f, g_size+g_dolly);
    multMatrix(mvp, modelView, projection);
    glUniformMatrix4fv(g_sky.mvpMatrix, 1, GL_FALSE, mvp);

    glBindVertexArray(g_skyVAO);

    glEnableVertexAttribArray(0);
    glEnableVertexAttribArray(1);

    glBindBuffer(GL_ARRAY_BUFFER, g_sky.vertexBuffer);
    glVertexAttribPointer(0, 3, GL_FLOAT, GL_FALSE, sizeof(GLfloat) * 5, 0);
    glVertexAttribPointer(1, 2, GL_FLOAT, GL_FALSE, sizeof(GLfloat) * 5,
                          (void*)(sizeof(GLfloat)*3));

    glBindBuffer(GL_ELEMENT_ARRAY_BUFFER, g_sky.elementBuffer);
    glDrawElements(GL_TRIANGLES, g_sky.numIndices, GL_UNSIGNED_INT, 0);

    glDisableVertexAttribArray(0);
    glDisableVertexAttribArray(1);

    glBindVertexArray(0);

    glEnable(GL_DEPTH_TEST);
    glDepthMask(GL_TRUE);

    checkGLErrors("draw model");
}

//------------------------------------------------------------------------------

void
drawCageEdges() {

    g_mesh->BindVertexBuffer();

    glBindVertexArray(g_cageEdgeVAO);

    Effect effect;
    effect.value = 0;

    EffectDesc effectDesc(
        OpenSubdiv::Far::PatchDescriptor(
            OpenSubdiv::Far::PatchDescriptor::LINES), effect);

    GLDrawConfig *config = g_shaderCache.GetDrawConfig(effectDesc);
    if (!config) return;

    glUseProgram(config->GetProgram());
    glDrawElements(GL_LINES, g_numCageEdges, GL_UNSIGNED_INT, 0);

    glBindVertexArray(0);
    glUseProgram(0);

    checkGLErrors("draw cage edges");
}

//------------------------------------------------------------------------------

void
display() {

    g_hud.GetFrameBuffer()->Bind();

    Stopwatch s;
    s.Start();

    glViewport(0, 0, g_width, g_height);
    glClear(GL_COLOR_BUFFER_BIT | GL_DEPTH_BUFFER_BIT);

    if (g_ibl) {
        glPolygonMode(GL_FRONT_AND_BACK, GL_FILL);
        drawSky();
    }

    // update transform and light
    updateConstantUniformBlock();

    glEnable(GL_DEPTH_TEST);
    if (g_wire == DISPLAY_WIRE) {
        glDisable(GL_CULL_FACE);
    }

    // primitive counting
    glBeginQuery(GL_PRIMITIVES_GENERATED, g_queries[0]);
#if defined(GL_VERSION_3_3)
    glBeginQuery(GL_TIME_ELAPSED, g_queries[1]);
#endif

    drawModel();

    glEndQuery(GL_PRIMITIVES_GENERATED);
#if defined(GL_VERSION_3_3)
    glEndQuery(GL_TIME_ELAPSED);
#endif

    if (g_drawCageEdges)
        drawCageEdges();

    if (g_wire == DISPLAY_WIRE) {
        glEnable(GL_CULL_FACE);
    }
    glDisable(GL_DEPTH_TEST);

    glUseProgram(0);

    s.Stop();
    float drawCpuTime = float(s.GetElapsed() * 1000.0f);

    GLuint numPrimsGenerated = 0;
    GLuint timeElapsed = 0;
    glGetQueryObjectuiv(g_queries[0], GL_QUERY_RESULT, &numPrimsGenerated);
#if defined(GL_VERSION_3_3)
    glGetQueryObjectuiv(g_queries[1], GL_QUERY_RESULT, &timeElapsed);
#endif
    float drawGpuTime = timeElapsed / 1000.0f / 1000.0f;

    g_fpsTimer.Stop();
    float elapsed = (float)g_fpsTimer.GetElapsed();
    if (not g_freeze)
        g_animTime += elapsed;
    g_fpsTimer.Start();

    g_hud.GetFrameBuffer()->ApplyImageShader();

    if (g_hud.IsVisible()) {
        double fps = 1.0/elapsed;

        // Avereage fps over a defined number of time samples for
        // easier reading in the HUD
        g_fpsTimeSamples[g_currentFpsTimeSample++] = float(fps);
        if (g_currentFpsTimeSample >= NUM_FPS_TIME_SAMPLES)
            g_currentFpsTimeSample = 0;
        double averageFps = 0;
        for (int i = 0; i < NUM_FPS_TIME_SAMPLES; ++i) {
            averageFps += g_fpsTimeSamples[i]/(float)NUM_FPS_TIME_SAMPLES;
        }

        g_hud.DrawString(10, -220, "Ptex memory use : %.1f mb", g_ptexMemoryUsage/1024.0/1024.0);
        g_hud.DrawString(10, -180, "Tess level (+/-): %d", g_tessLevel);
        if (numPrimsGenerated > 1000000) {
            g_hud.DrawString(10, -160, "Primitives      : %3.1f million",
                             (float)numPrimsGenerated/1000000.0);
        } else if (numPrimsGenerated > 1000) {
            g_hud.DrawString(10, -160, "Primitives      : %3.1f thousand",
                             (float)numPrimsGenerated/1000.0);
        } else {
            g_hud.DrawString(10, -160, "Primitives      : %d", numPrimsGenerated);
        }
        g_hud.DrawString(10, -140, "Vertices        : %d", g_mesh->GetNumVertices());
        g_hud.DrawString(10, -120, "Scheme          : %s", g_scheme == 0 ? "CATMARK" : "LOOP");
        g_hud.DrawString(10, -100, "GPU Kernel      : %.3f ms", g_gpuTime);
        g_hud.DrawString(10, -80,  "CPU Kernel      : %.3f ms", g_cpuTime);
        g_hud.DrawString(10, -60,  "GPU Draw        : %.3f ms", drawGpuTime);
        g_hud.DrawString(10, -40,  "CPU Draw        : %.3f ms", drawCpuTime);
        g_hud.DrawString(10, -20,  "FPS             : %3.1f", averageFps);

        g_hud.Flush();
    }

    glFinish();

    checkGLErrors("draw end");
}

//------------------------------------------------------------------------------
<<<<<<< HEAD
void
screenshot(int multiplier=4) {

    int oldwidth = g_width,
        oldheight = g_height,
        width = multiplier * g_width,
        height = multiplier * g_height;

    reshape(g_window, width, height);
    display();

    std::vector<unsigned char> data(width*height*4 /*RGBA*/);

    glPixelStorei(GL_PACK_ROW_LENGTH, 0);
    glPixelStorei(GL_PACK_ALIGNMENT, 1);
    glPixelStorei(GL_PACK_SKIP_PIXELS, 0);
    glPixelStorei(GL_PACK_SKIP_ROWS, 0);

    GLint restoreBinding, restoreActiveTexture;
    glGetIntegerv( GL_TEXTURE_BINDING_2D, &restoreBinding );
    glGetIntegerv( GL_ACTIVE_TEXTURE, & restoreActiveTexture);

    glActiveTexture( GL_TEXTURE0 );

    glBindTexture( GL_TEXTURE_2D, g_imageShader.frameBufferTexture );
    glGetTexImage(GL_TEXTURE_2D, 0, GL_RGBA, GL_UNSIGNED_BYTE, &data[0]);

    glActiveTexture( restoreActiveTexture );
    glBindTexture( GL_TEXTURE_2D, restoreBinding );

    reshape(g_window, oldwidth, oldheight);

    glClear(GL_COLOR_BUFFER_BIT | GL_DEPTH_BUFFER_BIT);

    static int counter=0;
    char fname[64];
    snprintf(fname, 64, "screenshot.%d.png", counter++);

    // flip vertical
    stbi_write_png(fname, width, height, 4, &data[width*4*(height-1)], -width*4);

    fprintf(stdout, "Saved %s\n", fname);
}

//------------------------------------------------------------------------------
=======
>>>>>>> ed2e48f6
static void
mouse(GLFWwindow *, int button, int state, int /* mods */) {

    if (state == GLFW_RELEASE)
        g_hud.MouseRelease();

    if (button == 0 && state == GLFW_PRESS && g_hud.MouseClick(g_prev_x, g_prev_y))
        return;
    g_mbutton[button] = (state == GLFW_PRESS);
}

//------------------------------------------------------------------------------
static void
motion(GLFWwindow *, double dx, double dy) {
    int x = (int)dx, y = (int)dy;

    if (g_hud.MouseCapture()) {
        // check gui
        g_hud.MouseMotion(x, y);
    } else if (g_mbutton[0] && !g_mbutton[1] && !g_mbutton[2]) {
        // orbit
        g_rotate[0] += x - g_prev_x;
        g_rotate[1] += y - g_prev_y;
    } else if (!g_mbutton[0] && !g_mbutton[1] && g_mbutton[2]) {
        // pan
        g_pan[0] -= g_dolly*(x - g_prev_x)/g_width;
        g_pan[1] += g_dolly*(y - g_prev_y)/g_height;
    } else if ((g_mbutton[0] && !g_mbutton[1] && g_mbutton[2]) or
               (!g_mbutton[0] && g_mbutton[1] && !g_mbutton[2])) {
        // dolly
        g_dolly -= g_dolly*0.01f*(x - g_prev_x);
        if (g_dolly <= 0.01) g_dolly = 0.01f;
    }

    g_prev_x = x;
    g_prev_y = y;
}

//------------------------------------------------------------------------------
void uninitGL() {
    if (g_osdPTexImage) delete g_osdPTexImage;
    if (g_osdPTexDisplacement) delete g_osdPTexDisplacement;
    if (g_osdPTexOcclusion) delete g_osdPTexOcclusion;
    if (g_osdPTexSpecular) delete g_osdPTexSpecular;

    glDeleteQueries(2, g_queries);
    glDeleteVertexArrays(1, &g_vao);
    glDeleteVertexArrays(1, &g_cageEdgeVAO);
    glDeleteVertexArrays(1, &g_skyVAO);

    if (g_mesh)
        delete g_mesh;

    if (g_diffuseEnvironmentMap)
        glDeleteTextures(1, &g_diffuseEnvironmentMap);
    if (g_specularEnvironmentMap)
        glDeleteTextures(1, &g_specularEnvironmentMap);

    if (g_sky.vertexBuffer) glDeleteBuffers(1, &g_sky.vertexBuffer);
    if (g_sky.elementBuffer) glDeleteBuffers(1, &g_sky.elementBuffer);
}

//------------------------------------------------------------------------------
static void
callbackWireframe(int b) {
    g_wire = b;
}
static void
callbackKernel(int k) {
    g_kernel = k;

#ifdef OPENSUBDIV_HAS_OPENCL
    if (g_kernel == kCL and (not g_clDeviceContext.IsInitialized())) {
        // Initialize OpenCL
        if (g_clDeviceContext.Initialize() == false) {
            printf("Error in initializing OpenCL\n");
            exit(1);
        }
    }
#endif
#ifdef OPENSUBDIV_HAS_CUDA
    if (g_kernel == kCUDA and (not g_cudaDeviceContext.IsInitialized())) {
        if (g_cudaDeviceContext.Initialize() == false) {
            printf("Error in initializing Cuda\n");
            exit(1);
        }
    }
#endif
    createOsdMesh(g_level, g_kernel);
}

static void
callbackScheme(int s) {
    g_scheme = s;
    createOsdMesh(g_level, g_kernel);
}
static void
callbackLevel(int l) {
    g_level = l;
    createOsdMesh(g_level, g_kernel);
}
static void
callbackColor(int c) {
    g_color = c;
}
static void
callbackDisplacement(int d) {
    g_displacement = d;
}
static void
callbackNormal(int n) {
    g_normal = n;
}
static void
callbackCheckBox(bool checked, int button) {
    bool rebuild = false;

    switch (button) {
    case HUD_CB_ADAPTIVE:
        if (GLUtils::SupportsAdaptiveTessellation()) {
            g_adaptive = checked;
            rebuild = true;
        }
        break;
    case HUD_CB_DISPLAY_OCCLUSION:
        g_occlusion = checked;
        break;
    case HUD_CB_DISPLAY_SPECULAR:
        g_specular = checked;
        break;
    case HUD_CB_CAGE_EDGES:
        g_drawCageEdges = checked;
        break;
    case HUD_CB_ANIMATE_VERTICES:
        g_moveScale = checked ? 1.0f : 0.0f;
        g_animTime = 0;
        break;
    case HUD_CB_VIEW_LOD:
        g_screenSpaceTess = checked;
        break;
    case HUD_CB_FRACTIONAL_SPACING:
        g_fractionalSpacing = checked;
        break;
    case HUD_CB_PATCH_CULL:
        g_patchCull = checked;
        break;
    case HUD_CB_IBL:
        g_ibl = checked;
        break;
    case HUD_CB_BLOOM:
        g_bloom = checked;
        break;
    case HUD_CB_SEAMLESS_MIPMAP:
        g_seamless = checked;
        break;
    case HUD_CB_FREEZE:
        g_freeze = checked;
        break;
    }

    if (rebuild)
        createOsdMesh(g_level, g_kernel);
}

static void
callbackSlider(float value, int data) {
    switch (data) {
    case 0:
        g_mipmapBias = value;
        break;
    case 1:
        g_displacementScale = value;
        break;
    }
}
//-------------------------------------------------------------------------------
void
reloadShaderFile() {
    if (not g_shaderFilename) return;

    std::ifstream ifs(g_shaderFilename);
    if (not ifs) return;
    printf("Load shader %s\n", g_shaderFilename);

    std::stringstream ss;
    ss << ifs.rdbuf();
    ifs.close();

    g_shaderSource = ss.str();

    g_shaderCache.Reset();
}

//------------------------------------------------------------------------------
static void
toggleFullScreen() {
    // XXXX manuelk : to re-implement from glut
}

//------------------------------------------------------------------------------
void
keyboard(GLFWwindow *, int key, int /* scancode */, int event, int /* mods */) {

    if (event == GLFW_RELEASE) return;
    if (g_hud.KeyDown(tolower(key))) return;

    switch (key) {
        case 'Q': g_running = 0; break;
        case 'E': g_drawNormals = (g_drawNormals+1)%2; break;
        case 'F': fitFrame(); break;
        case GLFW_KEY_TAB: toggleFullScreen(); break;
        case 'R': reloadShaderFile(); createOsdMesh(g_level, g_kernel); break;
        case '+':
        case '=': g_tessLevel++; break;
        case '-': g_tessLevel = std::max(1, g_tessLevel-1); break;
        case GLFW_KEY_ESCAPE: g_hud.SetVisible(!g_hud.IsVisible()); break;
        case 'X': g_hud.GetFrameBuffer()->Screenshot(); break;
    }
}

//------------------------------------------------------------------------------
void
idle() {
    if (not g_freeze)
        g_frame++;

    updateGeom();

    if (g_repeatCount != 0 && g_frame >= g_repeatCount)
        g_running = 0;
}

//------------------------------------------------------------------------------
void
initGL() {
    glClearColor(0.1f, 0.1f, 0.1f, 0.0f);
    glEnable(GL_DEPTH_TEST);
    glDepthFunc(GL_LEQUAL);
    glEnable(GL_CULL_FACE);

    glGenQueries(2, g_queries);
    glGenVertexArrays(1, &g_vao);
    glGenVertexArrays(1, &g_cageEdgeVAO);
    glGenVertexArrays(1, &g_skyVAO);

    glBindTexture(GL_TEXTURE_2D, 0);
}

//------------------------------------------------------------------------------
void usage(const char *program) {
    printf("Usage: %s [options] <color.ptx> [<displacement.ptx>] [occlusion.ptx>] "
           "[specular.ptx] [pose.obj]...\n", program);
    printf("Options:  -l level                : subdivision level\n");
    printf("          -c count                : frame count until exit (for profiler)\n");
    printf("          -d <diffseEnvMap.hdr>   : diffuse environment map for IBL\n");
    printf("          -e <specularEnvMap.hdr> : specular environment map for IBL\n");
    printf("          -s <shaderfile.glsl>    : custom shader file\n");
    printf("          -y                      : Y-up model\n");
    printf("          -m level                : max mimmap level (default=10)\n");
    printf("          -x <ptex limit MB>      : ptex target memory size\n");
    printf("          --disp <scale>          : Displacment scale\n");
}

//------------------------------------------------------------------------------
static void
callbackError(OpenSubdiv::Far::ErrorType err, const char *message) {
    printf("Error: %d\n", err);
    printf("%s", message);
}

//------------------------------------------------------------------------------
static void
callbackErrorGLFW(int error, const char* description) {
    fprintf(stderr, "GLFW Error (%d) : %s\n", error, description);
}
//------------------------------------------------------------------------------
static void
setGLCoreProfile() {

    #define glfwOpenWindowHint glfwWindowHint
    #define GLFW_OPENGL_VERSION_MAJOR GLFW_CONTEXT_VERSION_MAJOR
    #define GLFW_OPENGL_VERSION_MINOR GLFW_CONTEXT_VERSION_MINOR

    glfwOpenWindowHint(GLFW_OPENGL_PROFILE, GLFW_OPENGL_CORE_PROFILE);
#if not defined(__APPLE__)
    glfwOpenWindowHint(GLFW_OPENGL_VERSION_MAJOR, 4);
#ifdef OPENSUBDIV_HAS_GLSL_COMPUTE
    glfwOpenWindowHint(GLFW_OPENGL_VERSION_MINOR, 3);
#else
    glfwOpenWindowHint(GLFW_OPENGL_VERSION_MINOR, 2);
#endif

#else
    glfwOpenWindowHint(GLFW_OPENGL_VERSION_MAJOR, 3);
    glfwOpenWindowHint(GLFW_OPENGL_VERSION_MINOR, 2);
#endif
    glfwOpenWindowHint(GLFW_OPENGL_FORWARD_COMPAT, GL_TRUE);
}

//------------------------------------------------------------------------------
int main(int argc, char ** argv) {

    std::vector<std::string> animobjs;
    const char *diffuseEnvironmentMap = NULL, *specularEnvironmentMap = NULL;
    const char *colorFilename = NULL, *displacementFilename = NULL,
        *occlusionFilename = NULL, *specularFilename = NULL;
    int memLimit = 0, colorMem = 0, displacementMem = 0,
        occlusionMem = 0, specularMem = 0;
    bool fullscreen = false;

    for (int i = 1; i < argc; ++i) {
        if (strstr(argv[i], ".obj"))
            animobjs.push_back(argv[i]);
        else if (!strcmp(argv[i], "-l"))
            g_level = atoi(argv[++i]);
        else if (!strcmp(argv[i], "-c"))
            g_repeatCount = atoi(argv[++i]);
        else if (!strcmp(argv[i], "-d"))
            diffuseEnvironmentMap = argv[++i];
        else if (!strcmp(argv[i], "-e"))
            specularEnvironmentMap = argv[++i];
        else if (!strcmp(argv[i], "-s"))
            g_shaderFilename = argv[++i];
        else if (!strcmp(argv[i], "-f"))
            fullscreen = true;
        else if (!strcmp(argv[i], "-y"))
            g_yup = true;
        else if (!strcmp(argv[i], "-m"))
            g_maxMipmapLevels = atoi(argv[++i]);
        else if (!strcmp(argv[i], "-x"))
            memLimit = atoi(argv[++i]);
        else if (!strcmp(argv[i], "--disp"))
            g_displacementScale = (float)atof(argv[++i]);
        else if (colorFilename == NULL) {
            colorFilename = argv[i];
            colorMem = memLimit;
        } else if (displacementFilename == NULL) {
            displacementFilename = argv[i];
            displacementMem = memLimit;
            g_displacement = DISPLACEMENT_BILINEAR;
            g_normal = NORMAL_BIQUADRATIC;
        } else if (occlusionFilename == NULL) {
            occlusionFilename = argv[i];
            occlusionMem = memLimit;
            g_occlusion = 1;
        } else if (specularFilename == NULL) {
            specularFilename = argv[i];
            specularMem = memLimit;
            g_specular = 1;
        }
    }

    OpenSubdiv::Far::SetErrorCallback(callbackError);

    g_shaderSource = g_defaultShaderSource;
    reloadShaderFile();

    g_ptexColorFilename = colorFilename;
    if (g_ptexColorFilename == NULL) {
        usage(argv[0]);
        return 1;
    }

    glfwSetErrorCallback(callbackErrorGLFW);
    if (not glfwInit()) {
        printf("Failed to initialize GLFW\n");
        return 1;
    }

    static const char windowTitle[] = "OpenSubdiv glPtexViewer" OPENSUBDIV_VERSION_STRING;

#define CORE_PROFILE
#ifdef CORE_PROFILE
    setGLCoreProfile();
#endif

    if (fullscreen) {
        g_primary = glfwGetPrimaryMonitor();

        // apparently glfwGetPrimaryMonitor fails under linux : if no primary,
        // settle for the first one in the list
        if (not g_primary) {
            int count = 0;
            GLFWmonitor ** monitors = glfwGetMonitors(&count);

            if (count)
                g_primary = monitors[0];
        }

        if (g_primary) {
            GLFWvidmode const * vidmode = glfwGetVideoMode(g_primary);
            g_width = vidmode->width;
            g_height = vidmode->height;
        }
    }

    if (not (g_window=glfwCreateWindow(g_width, g_height, windowTitle,
                                       fullscreen and g_primary ? g_primary : NULL, NULL))) {
        printf("Failed to open window.\n");
        glfwTerminate();
        return 1;
    }
    glfwMakeContextCurrent(g_window);
    glfwSetKeyCallback(g_window, keyboard);
    glfwSetCursorPosCallback(g_window, motion);
    glfwSetMouseButtonCallback(g_window, mouse);

#if defined(OSD_USES_GLEW)
#ifdef CORE_PROFILE
    // this is the only way to initialize glew correctly under core profile context.
    glewExperimental = true;
#endif
    if (GLenum r = glewInit() != GLEW_OK) {
        printf("Failed to initialize glew. error = %d\n", r);
        exit(1);
    }
#ifdef CORE_PROFILE
    // clear GL errors which was generated during glewInit()
    glGetError();
#endif
#endif

    initGL();

    // accommodate high DPI displays (e.g. mac retina displays)
    glfwGetFramebufferSize(g_window, &g_width, &g_height);
    glfwSetFramebufferSizeCallback(g_window, reshape);

    glfwSetWindowCloseCallback(g_window, windowClose);
    // as of GLFW 3.0.1 this callback is not implicit
    reshape();

    // activate feature adaptive tessellation if OSD supports it
    g_adaptive = GLUtils::SupportsAdaptiveTessellation();

    int windowWidth = g_width, windowHeight = g_height;

    // window size might not match framebuffer size on a high DPI display
    glfwGetWindowSize(g_window, &windowWidth, &windowHeight);

    g_hud.Init(windowWidth, windowHeight, g_width, g_height);

    g_hud.SetFrameBuffer(new GLFrameBuffer);

    if (occlusionFilename != NULL) {
        g_hud.AddCheckBox("Ambient Occlusion (A)", g_occlusion,
                          -200, 570, callbackCheckBox, HUD_CB_DISPLAY_OCCLUSION, 'a');
    }
    if (specularFilename != NULL)
        g_hud.AddCheckBox("Specular (S)", g_specular,
                          -200, 590, callbackCheckBox, HUD_CB_DISPLAY_SPECULAR, 's');

    if (diffuseEnvironmentMap or specularEnvironmentMap) {
        g_hud.AddCheckBox("IBL (I)", g_ibl,
                          -200, 610, callbackCheckBox, HUD_CB_IBL, 'i');
    }

    g_hud.AddCheckBox("Cage Edges (H)", g_drawCageEdges != 0,
                      10, 10, callbackCheckBox, HUD_CB_CAGE_EDGES, 'h');
    g_hud.AddCheckBox("Animate vertices (M)", g_moveScale != 0.0,
                      10, 30, callbackCheckBox, HUD_CB_ANIMATE_VERTICES, 'm');
    g_hud.AddCheckBox("Screen space LOD (V)",  g_screenSpaceTess,
                      10, 50, callbackCheckBox, HUD_CB_VIEW_LOD, 'v');
    g_hud.AddCheckBox("Fractional spacing (T)",  g_fractionalSpacing,
                      10, 70, callbackCheckBox, HUD_CB_FRACTIONAL_SPACING, 't');
    g_hud.AddCheckBox("Frustum Patch Culling (B)",  g_patchCull,
                      10, 90, callbackCheckBox, HUD_CB_PATCH_CULL, 'b');
    g_hud.AddCheckBox("Bloom (Y)", g_bloom,
                      10, 110, callbackCheckBox, HUD_CB_BLOOM, 'y');
    g_hud.AddCheckBox("Freeze (spc)", g_freeze,
                      10, 130, callbackCheckBox, HUD_CB_FREEZE, ' ');

    g_hud.AddRadioButton(HUD_RB_SCHEME, "CATMARK", true, 10, 190, callbackScheme, 0);
    g_hud.AddRadioButton(HUD_RB_SCHEME, "BILINEAR", false, 10, 210, callbackScheme, 1);

    if (GLUtils::SupportsAdaptiveTessellation())
        g_hud.AddCheckBox("Adaptive (`)", g_adaptive,
                          10, 300, callbackCheckBox, HUD_CB_ADAPTIVE, '`');

    for (int i = 1; i < 8; ++i) {
        char level[16];
        sprintf(level, "Lv. %d", i);
        g_hud.AddRadioButton(HUD_RB_LEVEL, level, i == g_level,
                             10, 320+i*20, callbackLevel, i, '0'+i);
    }

    int compute_pulldown = g_hud.AddPullDown("Compute (K)", 475, 10, 300, callbackKernel, 'k');
    g_hud.AddPullDownButton(compute_pulldown, "CPU", kCPU);
#ifdef OPENSUBDIV_HAS_OPENMP
    g_hud.AddPullDownButton(compute_pulldown, "OpenMP", kOPENMP);
#endif
#ifdef OPENSUBDIV_HAS_TBB
    g_hud.AddPullDownButton(compute_pulldown, "TBB", kTBB);
#endif
#ifdef OPENSUBDIV_HAS_CUDA
    g_hud.AddPullDownButton(compute_pulldown, "CUDA", kCUDA);
#endif
#ifdef OPENSUBDIV_HAS_OPENCL
    if (CLDeviceContext::HAS_CL_VERSION_1_1()) {
        g_hud.AddPullDownButton(compute_pulldown, "OpenCL", kCL);
    }
#endif
#ifdef OPENSUBDIV_HAS_GLSL_TRANSFORM_FEEDBACK
    g_hud.AddPullDownButton(compute_pulldown, "GLSL TransformFeedback", kGLSL);
#endif
#ifdef OPENSUBDIV_HAS_GLSL_COMPUTE
    // Must also check at run time for OpenGL 4.3
    if (GLEW_VERSION_4_3) {
        g_hud.AddPullDownButton(compute_pulldown, "GLSL Compute", kGLSLCompute);
    }
#endif

    int shading_pulldown = g_hud.AddPullDown("Shading (W)", 250, 10, 250, callbackWireframe, 'w');
    g_hud.AddPullDownButton(shading_pulldown, "Wire", DISPLAY_WIRE, g_wire==DISPLAY_WIRE);
    g_hud.AddPullDownButton(shading_pulldown, "Shaded", DISPLAY_SHADED, g_wire==DISPLAY_SHADED);
    g_hud.AddPullDownButton(shading_pulldown, "Wire+Shaded", DISPLAY_WIRE_ON_SHADED, g_wire==DISPLAY_WIRE_ON_SHADED);

    g_hud.AddLabel("Color (C)", -200, 10);
    g_hud.AddRadioButton(HUD_RB_COLOR, "None", (g_color == COLOR_NONE),
                         -200, 30, callbackColor, COLOR_NONE, 'c');
    g_hud.AddRadioButton(HUD_RB_COLOR, "Ptex Nearest", (g_color == COLOR_PTEX_NEAREST),
                         -200, 50, callbackColor, COLOR_PTEX_NEAREST, 'c');
    g_hud.AddRadioButton(HUD_RB_COLOR, "Ptex HW bilinear", (g_color == COLOR_PTEX_HW_BILINEAR),
                         -200, 70, callbackColor, COLOR_PTEX_HW_BILINEAR, 'c');
    g_hud.AddRadioButton(HUD_RB_COLOR, "Ptex bilinear", (g_color == COLOR_PTEX_BILINEAR),
                         -200, 90, callbackColor, COLOR_PTEX_BILINEAR, 'c');
    g_hud.AddRadioButton(HUD_RB_COLOR, "Ptex biquadratic", (g_color == COLOR_PTEX_BIQUADRATIC),
                         -200, 110, callbackColor, COLOR_PTEX_BIQUADRATIC, 'c');
    g_hud.AddRadioButton(HUD_RB_COLOR, "Patch type", (g_color == COLOR_PATCHTYPE),
                         -200, 130, callbackColor, COLOR_PATCHTYPE, 'c');
    g_hud.AddRadioButton(HUD_RB_COLOR, "Patch coord", (g_color == COLOR_PATCHCOORD),
                         -200, 150, callbackColor, COLOR_PATCHCOORD, 'c');
    g_hud.AddRadioButton(HUD_RB_COLOR, "Normal", (g_color == COLOR_NORMAL),
                         -200, 170, callbackColor, COLOR_NORMAL, 'c');

    if (displacementFilename != NULL) {
        g_hud.AddLabel("Displacement (D)", -200, 200);
        g_hud.AddRadioButton(HUD_RB_DISPLACEMENT, "None",
                             (g_displacement == DISPLACEMENT_NONE),
                             -200, 220, callbackDisplacement, DISPLACEMENT_NONE, 'd');
        g_hud.AddRadioButton(HUD_RB_DISPLACEMENT, "HW bilinear",
                             (g_displacement == DISPLACEMENT_HW_BILINEAR),
                             -200, 240, callbackDisplacement, DISPLACEMENT_HW_BILINEAR, 'd');
        g_hud.AddRadioButton(HUD_RB_DISPLACEMENT, "Bilinear",
                             (g_displacement == DISPLACEMENT_BILINEAR),
                             -200, 260, callbackDisplacement, DISPLACEMENT_BILINEAR, 'd');
        g_hud.AddRadioButton(HUD_RB_DISPLACEMENT, "Biquadratic",
                             (g_displacement == DISPLACEMENT_BIQUADRATIC),
                             -200, 280, callbackDisplacement, DISPLACEMENT_BIQUADRATIC, 'd');

        g_hud.AddLabel("Normal (N)", -200, 310);
        g_hud.AddRadioButton(HUD_RB_NORMAL, "Surface",
                             (g_normal == NORMAL_SURFACE),
                             -200, 330, callbackNormal, NORMAL_SURFACE, 'n');
        g_hud.AddRadioButton(HUD_RB_NORMAL, "Facet",
                             (g_normal == NORMAL_FACET),
                             -200, 350, callbackNormal, NORMAL_FACET, 'n');
        g_hud.AddRadioButton(HUD_RB_NORMAL, "HW Screen space",
                             (g_normal == NORMAL_HW_SCREENSPACE),
                             -200, 370, callbackNormal, NORMAL_HW_SCREENSPACE, 'n');
        g_hud.AddRadioButton(HUD_RB_NORMAL, "Screen space",
                             (g_normal == NORMAL_SCREENSPACE),
                             -200, 390, callbackNormal, NORMAL_SCREENSPACE, 'n');
        g_hud.AddRadioButton(HUD_RB_NORMAL, "Biquadratic",
                             (g_normal == NORMAL_BIQUADRATIC),
                             -200, 410, callbackNormal, NORMAL_BIQUADRATIC, 'n');
        g_hud.AddRadioButton(HUD_RB_NORMAL, "Biquadratic WG",
                             (g_normal == NORMAL_BIQUADRATIC_WG),
                             -200, 430, callbackNormal, NORMAL_BIQUADRATIC_WG, 'n');
    }

    g_hud.AddSlider("Mipmap Bias", 0, 5, 0,
                    -200, 450, 20, false, callbackSlider, 0);
    g_hud.AddSlider("Displacement", 0, 5, 1,
                    -200, 490, 20, false, callbackSlider, 1);
    g_hud.AddCheckBox("Seamless Mipmap", g_seamless,
                      -200, 530, callbackCheckBox, HUD_CB_SEAMLESS_MIPMAP, 'j');

    g_hud.Rebuild(windowWidth, windowHeight, g_width, g_height);

    // create mesh from ptex metadata
    createOsdMesh(g_level, g_kernel);

    // load ptex files
    if (colorFilename)
        g_osdPTexImage = createPtex(colorFilename, colorMem);
    if (displacementFilename)
        g_osdPTexDisplacement = createPtex(displacementFilename, displacementMem);
    if (occlusionFilename)
        g_osdPTexOcclusion = createPtex(occlusionFilename, occlusionMem);
    if (specularFilename)
        g_osdPTexSpecular = createPtex(specularFilename, specularMem);

    g_ptexMemoryUsage =
        (g_osdPTexImage ? g_osdPTexImage->GetMemoryUsage() : 0)
        + (g_osdPTexDisplacement ? g_osdPTexDisplacement->GetMemoryUsage() : 0)
        + (g_osdPTexOcclusion ? g_osdPTexOcclusion->GetMemoryUsage() : 0)
        + (g_osdPTexSpecular ? g_osdPTexSpecular->GetMemoryUsage() : 0);

    // load animation obj sequences (optional)
    if (not animobjs.empty()) {
        for (int i = 0; i < (int)animobjs.size(); ++i) {
            std::ifstream ifs(animobjs[i].c_str());
            if (ifs) {
                std::stringstream ss;
                ss << ifs.rdbuf();
                ifs.close();

                printf("Reading %s\r", animobjs[i].c_str());
                std::string str = ss.str();
                Shape *shape = Shape::parseObj(str.c_str(), kCatmark);

                if (shape->verts.size() != g_positions.size()) {
                    printf("Error: vertex count doesn't match.\n");
                    goto error;
                }

                g_animPositions.push_back(shape->verts);
                delete shape;
            } else {
                printf("Error in reading %s\n", animobjs[i].c_str());
                goto error;
            }
        }
        printf("\n");
        glBindBuffer(GL_ARRAY_BUFFER, 0);
    }

    if (diffuseEnvironmentMap) {
        HdrInfo info;
        unsigned char * image = loadHdr(diffuseEnvironmentMap, &info, /*convertToFloat=*/true);
        if (image) {
            glGenTextures(1, &g_diffuseEnvironmentMap);
            glBindTexture(GL_TEXTURE_2D, g_diffuseEnvironmentMap);
            glTexImage2D(GL_TEXTURE_2D, 0, GL_RGBA32F, info.width, info.height,
                         0, GL_RGBA, GL_FLOAT, image);
            glTexParameteri(GL_TEXTURE_2D, GL_TEXTURE_WRAP_S, GL_REPEAT);
            glTexParameteri(GL_TEXTURE_2D, GL_TEXTURE_WRAP_T, GL_CLAMP_TO_EDGE);
            glTexParameteri(GL_TEXTURE_2D, GL_TEXTURE_MIN_FILTER, GL_LINEAR);
            glTexParameteri(GL_TEXTURE_2D, GL_TEXTURE_MAG_FILTER, GL_LINEAR);
            glBindTexture(GL_TEXTURE_2D, 0);
            free(image);
        }
    }
    if (specularEnvironmentMap) {
        HdrInfo info;
        unsigned char * image = loadHdr(specularEnvironmentMap, &info, /*convertToFloat=*/true);
        if (image) {
            glGenTextures(1, &g_specularEnvironmentMap);
            glBindTexture(GL_TEXTURE_2D, g_specularEnvironmentMap);
            // glTexParameteri(GL_TEXTURE_2D, GL_GENERATE_MIPMAP, GL_TRUE);  // deprecated
            glTexImage2D(GL_TEXTURE_2D, 0, GL_RGBA32F, info.width, info.height,
                         0, GL_RGBA, GL_FLOAT, image);
            glTexParameteri(GL_TEXTURE_2D, GL_TEXTURE_WRAP_S, GL_REPEAT);
            glTexParameteri(GL_TEXTURE_2D, GL_TEXTURE_WRAP_T, GL_CLAMP_TO_EDGE);
            // glTexParameteri(GL_TEXTURE_2D, GL_TEXTURE_MIN_FILTER, GL_LINEAR_MIPMAP_LINEAR);
            glTexParameteri(GL_TEXTURE_2D, GL_TEXTURE_MIN_FILTER, GL_LINEAR);
            glTexParameteri(GL_TEXTURE_2D, GL_TEXTURE_MAG_FILTER, GL_LINEAR);
            glBindTexture(GL_TEXTURE_2D, 0);
            free(image);
        }
    }
    if (diffuseEnvironmentMap || specularEnvironmentMap) {
        createSky();
    }

    fitFrame();

    while (g_running) {
        idle();
        display();

        glfwPollEvents();
        glfwSwapBuffers(g_window);

        glFinish();
    }
  error:
    uninitGL();
    glfwTerminate();
}<|MERGE_RESOLUTION|>--- conflicted
+++ resolved
@@ -49,13 +49,6 @@
 #include <string>
 #include <utility>
 #include <algorithm>
-<<<<<<< HEAD
-
-#include <osd/glDrawContext.h>
-#include <osd/glDrawRegistry.h>
-#include <osd/glPtexMipmapTexture.h>
-=======
->>>>>>> ed2e48f6
 #include <far/error.h>
 
 #include <osd/cpuEvaluator.h>
@@ -105,12 +98,8 @@
 #include "../common/glHud.h"
 #include "../common/glUtils.h"
 #include "../common/hdr_reader.h"
-<<<<<<< HEAD
-#include "../common/stb_image_write.h"
-=======
 #include "../common/glPtexMipmapTexture.h"
 #include "../common/glShaderCache.h"
->>>>>>> ed2e48f6
 
 #include <osd/glslPatchShaderSource.h>
 static const char *g_defaultShaderSource =
@@ -1514,54 +1503,6 @@
 }
 
 //------------------------------------------------------------------------------
-<<<<<<< HEAD
-void
-screenshot(int multiplier=4) {
-
-    int oldwidth = g_width,
-        oldheight = g_height,
-        width = multiplier * g_width,
-        height = multiplier * g_height;
-
-    reshape(g_window, width, height);
-    display();
-
-    std::vector<unsigned char> data(width*height*4 /*RGBA*/);
-
-    glPixelStorei(GL_PACK_ROW_LENGTH, 0);
-    glPixelStorei(GL_PACK_ALIGNMENT, 1);
-    glPixelStorei(GL_PACK_SKIP_PIXELS, 0);
-    glPixelStorei(GL_PACK_SKIP_ROWS, 0);
-
-    GLint restoreBinding, restoreActiveTexture;
-    glGetIntegerv( GL_TEXTURE_BINDING_2D, &restoreBinding );
-    glGetIntegerv( GL_ACTIVE_TEXTURE, & restoreActiveTexture);
-
-    glActiveTexture( GL_TEXTURE0 );
-
-    glBindTexture( GL_TEXTURE_2D, g_imageShader.frameBufferTexture );
-    glGetTexImage(GL_TEXTURE_2D, 0, GL_RGBA, GL_UNSIGNED_BYTE, &data[0]);
-
-    glActiveTexture( restoreActiveTexture );
-    glBindTexture( GL_TEXTURE_2D, restoreBinding );
-
-    reshape(g_window, oldwidth, oldheight);
-
-    glClear(GL_COLOR_BUFFER_BIT | GL_DEPTH_BUFFER_BIT);
-
-    static int counter=0;
-    char fname[64];
-    snprintf(fname, 64, "screenshot.%d.png", counter++);
-
-    // flip vertical
-    stbi_write_png(fname, width, height, 4, &data[width*4*(height-1)], -width*4);
-
-    fprintf(stdout, "Saved %s\n", fname);
-}
-
-//------------------------------------------------------------------------------
-=======
->>>>>>> ed2e48f6
 static void
 mouse(GLFWwindow *, int button, int state, int /* mods */) {
 
