--- conflicted
+++ resolved
@@ -470,12 +470,8 @@
 StencilBuilder::Index::AddWithWeight(Stencil const& src,
     float weight, float du, float dv, float duu, float duv, float dvv)
 {
-<<<<<<< HEAD
-    if (isWeightZero(weight) and isWeightZero(du) and isWeightZero(dv) and
-        isWeightZero(duu) and isWeightZero(duv) and isWeightZero(dvv)) {
-=======
-    if (isWeightZero(weight) && isWeightZero(du) && isWeightZero(dv)) {
->>>>>>> 5aff4660
+    if (isWeightZero(weight) && isWeightZero(du) && isWeightZero(dv) &&
+        isWeightZero(duu) && isWeightZero(duv) && isWeightZero(dvv)) {
         return;
     }
 
